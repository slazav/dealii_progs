--- conflicted
+++ resolved
@@ -606,15 +606,11 @@
     ps.save_data("text1.eps", ps.texture, 1);
 
     ps.do_wave_calc();
-<<<<<<< HEAD
-    ps.save_data("wave1.eps", ps.wave);
+    ps.save_data("wave1.eps", ps.wave, 0);
 
     double amp = ps.calc_amp();
     printf("%5.2f %5.2f %5.2f  %6.4f %6.4f\n", 2*Lx, 2*Ly, 2*R, ps.en, amp);
 
-=======
-    ps.save_data("wave1.eps", ps.wave, 0);
->>>>>>> 1f812a24
     return ps.en;
   }
   catch(std::exception &exc) {
@@ -634,11 +630,7 @@
   static const double DD[] = {0.2, 0.24, 0.28, 0.32, 0.36, 0.4, 0.44, 0.48, 0.52, 0.56, 0.60, 0.70, 0.80, 1.00,
                               1.2, 1.4, 1.6, 1.8, 2, 2.5, 3, 4, 5, 6, 8, 10, 12, 16, 20, 25};
 
-<<<<<<< HEAD
-//  static const double DD[] = {3.00};
-=======
-  static const double DD[] = {3.50};
->>>>>>> 1f812a24
+  //static const double DD[] = {3.50};
 
   std::vector<double> D(DD, DD + sizeof(DD)/sizeof(DD[0]));
   std::vector<double> E;
